--- conflicted
+++ resolved
@@ -12,21 +12,12 @@
     "speed",
     "voice",
 ] }
-<<<<<<< HEAD
-jishaku = "^2.5.1"
+jishaku = "^2.5.2"
 uvloop = { version = "^0.19.0", platform = "linux" }
-rapidfuzz = "^2.15.1"
-motor = { extras = ["srv"], version = "^3.2.0" }
-pymongo = { extras = ["srv"], version = "^4.2.0" }
-python-dotenv = "^0.20.0"
-=======
-jishaku = "^2.5.2"
-uvloop = { version = "^0.17.0", platform = "linux" }
 rapidfuzz = "^3.5.2"
 motor = { extras = ["srv"], version = "^3.3.2" }
 pymongo = { extras = ["srv"], version = "^4.6.1" }
 python-dotenv = "^1.0.0"
->>>>>>> a27aaa1d
 d20 = "^1.1.2"
 pint = "^0.22"
 quantulum3 = {version = "^0.9.0", extras = ["classifier"]}
@@ -68,7 +59,7 @@
 [tool.pyright]
 useLibraryCodeForTypes = true
 typeCheckingMethod = "basic"
-pythonVersion = "3.11.4"
+pythonVersion = "3.12"
 flake8 = "^4.0.1"
 
 [tool.isort]
