--- conflicted
+++ resolved
@@ -19,11 +19,7 @@
 
 import discord
 from discord.ext import commands, tasks
-<<<<<<< HEAD
-from discord.utils import get, snowflake_time
-=======
-from discord.utils import snowflake_time, get, utcnow
->>>>>>> fa66a01d
+from discord.utils import get, snowflake_time, utcnow
 
 from classes.client import Client
 
